--- conflicted
+++ resolved
@@ -42,11 +42,6 @@
 		int keyCnt = 16384;
 		int valCnt = 32;
 		
-<<<<<<< HEAD
-		this.outList = new ArrayList<KeyValuePair<PactInteger,PactInteger>>();
-		
-=======
->>>>>>> 3775fdca
 		super.initEnvironment(1024*1024*1);
 		super.addInput(new RegularlyGeneratedInputGenerator(keyCnt, valCnt, false), 1);
 		super.addOutput(this.outList);
